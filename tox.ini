# Copyright 2021 Canonical Ltd.
# See LICENSE file for licensing details.
[tox]
skipsdist=True
skip_missing_interpreters = True
envlist = lint, static-{charm,lib,unit,integration}, unit

[vars]
src_path = {toxinidir}/src
tst_path = {toxinidir}/tests
lib_path = {toxinidir}/lib/charms/loki_k8s
all_path = {[vars]src_path} {[vars]tst_path} {[vars]lib_path}

[testenv]
basepython = python3
setenv =
  PYTHONPATH = {toxinidir}:{toxinidir}/lib:{[vars]src_path}
  PYTHONBREAKPOINT=ipdb.set_trace
  PY_COLORS=1
passenv =
  PYTHONPATH
  HOME
  PATH
  CHARM_BUILD_DIR
  MODEL_SETTINGS
  HTTP_PROXY
  HTTPS_PROXY
  NO_PROXY

[testenv:fmt]
description = Apply coding style standards to code
deps =
    black
    isort
commands =
    isort {[vars]all_path}
    black {[vars]all_path}

[testenv:lint]
description = Check code against coding style standards
deps =
    black
    codespell
    flake8
    flake8-docstrings
    flake8-copyright
    flake8-builtins
    pyproject-flake8
    pep8-naming
    isort
commands =
    codespell {[vars]lib_path}
    codespell . --skip .git --skip .tox --skip build --skip lib --skip venv --skip .mypy_cache
    # pflake8 wrapper supports config from pyproject.toml
    pflake8 {[vars]all_path}
    isort --check-only --diff {[vars]all_path}
    black --check --diff {[vars]all_path}

[testenv:static-{charm,lib,unit,integration}]
description = Run static analysis checks
setenv =
    unit: MYPYPATH = {[vars]tst_path}/unit
    integration: MYPYPATH = {[vars]tst_path}/integration
deps =
    mypy
    types-dataclasses
    types-PyYAML
    types-requests
    charm: -r{toxinidir}/requirements.txt
    lib: git+https://github.com/canonical/operator#egg=ops
    unit: {[testenv:unit]deps}
    integration: {[testenv:integration]deps}
commands =
    charm: mypy {[vars]src_path} {posargs}
    lib: mypy --python-version 3.5 {[vars]lib_path} {posargs}
    unit: mypy {[vars]tst_path}/unit {posargs}
    integration: mypy {[vars]tst_path}/integration {posargs}

[testenv:unit]
description = Run unit tests
deps =
    pytest
    coverage[toml]
    responses
    -r{toxinidir}/requirements.txt
commands =
    coverage run \
      --source={[vars]src_path},{[vars]lib_path} \
      -m pytest -v --tb native --log-cli-level=INFO -s {posargs} {[vars]tst_path}/unit
    coverage report

[testenv:integration]
description = Run integration tests
deps =
    aiohttp
    juju
    pytest
<<<<<<< HEAD
    git+https://github.com/charmed-kubernetes/pytest-operator.git
    -r{toxinidir}/requirements.txt
=======
    pytest-operator
>>>>>>> a11e5ca8
commands =
    pytest -v --tb native --log-cli-level=INFO --color=yes -s {posargs} {toxinidir}/tests/integration<|MERGE_RESOLUTION|>--- conflicted
+++ resolved
@@ -95,11 +95,7 @@
     aiohttp
     juju
     pytest
-<<<<<<< HEAD
-    git+https://github.com/charmed-kubernetes/pytest-operator.git
+    pytest-operator
     -r{toxinidir}/requirements.txt
-=======
-    pytest-operator
->>>>>>> a11e5ca8
 commands =
     pytest -v --tb native --log-cli-level=INFO --color=yes -s {posargs} {toxinidir}/tests/integration